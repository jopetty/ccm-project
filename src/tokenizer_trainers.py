--- conflicted
+++ resolved
@@ -61,12 +61,6 @@
         self.min_frequency = min_frequency
         # use_regex=True uses the GPT2 regexp for spliting on whitespace
         # TODO: maybe change this?
-<<<<<<< HEAD
-        self._tokenizer_base.pre_tokenizer = ByteLevel(
-            add_prefix_space=True, use_regex=True
-        )
-        self._tokenizer_base.decoder = BPEDecoder(suffix="Ġ")
-=======
         if split_on_space:
             self._tokenizer_base.normalizer = Sequence([NFD(), StripAccents(), Lowercase()])
         else:
@@ -74,7 +68,6 @@
         self._tokenizer_base.pre_tokenizer = PTSequence([Digits(individual_digits=False),
                                                         ByteLevel(add_prefix_space=split_on_space, use_regex=split_on_space)])
         self._tokenizer_base.decoder = ByteLevelDecoder()
->>>>>>> 4997b450
         self._tokenizer_base.post_processor = TemplateProcessing(
             single=f"{SpecialTokens.BOS} $A {SpecialTokens.EOS}",
             special_tokens=[
@@ -113,32 +106,18 @@
 
 
 def main(
-<<<<<<< HEAD
-    # Tokenizer Parameters
-    tokenizer_type: str = "BPE",
-    incremental: bool | None = False,
-    retrain: bool = True,
-    output_dir: Path = PROJECT_ROOT / "outputs",
-    vocab_size: int = 30000,
-    min_frequency: int | None = 15,
-    bpe_batches: int | None = 10,
-    # Data Parameters
-    large_track: bool = False,
-    subsample: int | None = None,
-=======
-        # Tokenizer Parameters
-        tokenizer_type: str = "BPE",
-        incremental: bool | None = False,
-        retrain: bool = True,
-        split_on_space: bool = True, # whether to split on space + punctuation, or not
-        output_dir: Path = PROJECT_ROOT / "outputs",
-        vocab_size: int = 30000,
-        min_frequency: int | None = 15,
-        bpe_batches: int | None = 10,
-        # Data Parameters
-        large_track: bool = False,
-        subsample: int | None = None,
->>>>>>> 4997b450
+      # Tokenizer Parameters
+      tokenizer_type: str = "BPE",
+      incremental: bool | None = False,
+      retrain: bool = True,
+      split_on_space: bool = True, # whether to split on space + punctuation, or not
+      output_dir: Path = PROJECT_ROOT / "outputs",
+      vocab_size: int = 30000,
+      min_frequency: int | None = 15,
+      bpe_batches: int | None = 10,
+      # Data Parameters
+      large_track: bool = False,
+      subsample: int | None = None,
 ):
     # create project directory inside output_dir based on the timestamp
     # plus a two-character random string
@@ -182,25 +161,25 @@
             steps[-1] = ((0, len(dataset)))
         else:
             steps = list(pairwise(end_points))
-<<<<<<< HEAD
-            steps.append((end_points[-1], len(dataset)))
-        desired_vocab_sizes = [
-            get_desired_vocab_size(i, initial_alphabet) for i in range(len(steps))
-        ]
-    else:  # not incremental; just do one step
-        steps = [(0, len(dataset))]
-        desired_vocab_sizes = [
-            vocab_size,
-        ]
-
-    for (s, e), v in zip(steps, desired_vocab_sizes):
-        print(f"Start: {s}, End: {e}, Vocab Size: {v}")
-
-    for i, ((s, e), desired_vocab_size) in enumerate(zip(steps, desired_vocab_sizes)):
-        trainer = BPETokenizerTrainer(
-            vocab_size=desired_vocab_size, min_frequency=min_frequency
-        )
-=======
+# <<<<<<< fixes
+#             steps.append((end_points[-1], len(dataset)))
+#         desired_vocab_sizes = [
+#             get_desired_vocab_size(i, initial_alphabet) for i in range(len(steps))
+#         ]
+#     else:  # not incremental; just do one step
+#         steps = [(0, len(dataset))]
+#         desired_vocab_sizes = [
+#             vocab_size,
+#         ]
+
+#     for (s, e), v in zip(steps, desired_vocab_sizes):
+#         print(f"Start: {s}, End: {e}, Vocab Size: {v}")
+
+#     for i, ((s, e), desired_vocab_size) in enumerate(zip(steps, desired_vocab_sizes)):
+#         trainer = BPETokenizerTrainer(
+#             vocab_size=desired_vocab_size, min_frequency=min_frequency
+#         )
+# =======
             steps[-1] = (end_points[-2], len(dataset)) 
         desired_vocab_sizes = [get_desired_vocab_size(i, initial_alphabet) for i in range(len(steps))]
     else: # not incremental; just do one step
@@ -210,7 +189,7 @@
     for i, ((s, e), desired_vocab_size) in enumerate(zip(steps, desired_vocab_sizes)):
         print(f"Start: {s}, End: {e}, Vocab Size: {desired_vocab_size}")
         trainer = BPETokenizerTrainer(vocab_size=desired_vocab_size, min_frequency=min_frequency, split_on_space=split_on_space)
->>>>>>> 4997b450
+# >>>>>>> main
 
         trainer.train(dataset=dataset["text"][s:e], initial_alphabet=previous_alphabet)
         trainer.tokenizer_base().save(str(project_dir / f"tokenizer_{i}.json"))
