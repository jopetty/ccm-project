"""Metrics for tokenizers."""

from abc import ABC, abstractmethod
<<<<<<< HEAD
from statistics import median

import pandas as pd
import regex as re
from numpy import isnan
=======
from numpy import isnan, zeros
import pandas as pd
import regex as re
from statistics import mean, median
import pyrootutils
>>>>>>> 4997b450
from scipy.stats import spearmanr
from transformers import AutoTokenizer
from tokenizers.normalizers import Sequence, NFD, StripAccents, Lowercase
from tokenizers.decoders import ByteLevel


PROJECT_ROOT = path = pyrootutils.find_root(
    search_from=__file__, indicator=".project-root"
)


WORDLIST_FILE = PROJECT_ROOT / "data/references/wordlist.txt"
MORPHEME_FILE = PROJECT_ROOT / "data/references/sigmorphon_morphemes.txt"
AOA_FIT_FILE = PROJECT_ROOT / "data/references/aoa_ws_fit.csv"
SIGMORPHON_DEV_FILE = PROJECT_ROOT / "data/references/sigmorphon_dev.tsv"
TEST_FILE = PROJECT_ROOT / "data/test/simple_wiki.test"


def remove_tokenizer_formatting(s: str|list[str]) -> str|list[str]:
    if type(s) == list:
        formatted = [remove_tokenizer_formatting(x) for x in s]
        return [x for x in formatted if x is not None]
    if s[0] == "Ġ":
        return s[1:] if len(s) > 1 else None
    return s


class SingleTokenizerMetric(ABC):
    """Metric for a single tokenizer."""

    def __init__(self, tokenizer: AutoTokenizer) -> None:
        self.tokenizer = tokenizer

    @abstractmethod
    def calculate(self) -> float: ...


    def get_words_from_file(self, word_file):
        words = []
        with open(word_file, 'r') as f:
            words = [w.strip().lower() for w in f.readlines()]
        return set(words)


class MultiTokenizerMetric(ABC):
    """Metric that compares n tokenizers."""

    def __init__(self, tokenizers: list[AutoTokenizer]) -> None:
        self.tokenizers = tokenizers
        self.n = len(self.tokenizers)

    @abstractmethod
    def calculate(self): ...


class AverageTokenLength(SingleTokenizerMetric):
    """Mean/median token length of all tokens in this tokenizer."""

    def __init__(self, tokenizer: AutoTokenizer, metric: str | None = "mean") -> None:
        super().__init__(tokenizer)
        self.metric = metric if metric else "mean"

    def calculate(self) -> float:
        item_lengths = [len(k) for k in self.tokenizer.get_vocab()]
        # TODO: maybe add normalization for word-initial and word-medial tokens?
        if self.metric == "median":
            return float(median(item_lengths))
        elif self.metric == "mean":
            return mean(item_lengths)
        else:
            pass


class AlignmentWithCDI(MultiTokenizerMetric):
    """Given n tokenizers representing increasing subsets, calculate
<<<<<<< HEAD
    how aligned whole-word token acquisition is to human CDI rates.
    """

    def __init__(self, tokenizers: list[AutoTokenizer], cdi_csv_file: str) -> None:
=======
    how aligned whole-word token acquisition is to human CDI rates. """
    def __init__(self, tokenizers: list[AutoTokenizer], cdi_csv_file: str = AOA_FIT_FILE) -> None:
>>>>>>> 4997b450
        super().__init__(tokenizers)
        self.cdi_aoa = self.format_cdi_file(cdi_csv_file)


    def format_cdi_file(self, cdi_file_name):
        aoa_dict = {}
        df = pd.read_csv(cdi_file_name, index_col=False)
        aoa_pattern = r"([\w/ ]+)(?:\*|!|$| \([\w ]+\))"
        item_names = [
            re.match(aoa_pattern, item).group(1) for item in list(df.item_definition)
        ]
        for item, aoa in zip(item_names, df.aoa):
            # TODO: figure out how to deal with multi-word expressions, e.g.
            # "belly button"
            if " " in item:
                continue
            if isnan(aoa):  # remove items for which there is no predicted child AoA
                continue
            for expression in item.split(
                "/"
            ):  # split on multiple expressions, e.g. "owie/boo boo"
                aoa_dict[expression] = aoa
        return aoa_dict

    def get_aoas(self) -> list[dict[str, (int, int)], list[str]]:
        tokenizer_aoa = {}
        remaining_cdi_words = set(self.cdi_aoa.keys())
        for i, tokenizer in enumerate(self.tokenizers):
<<<<<<< HEAD
            tokenized_words = tokenizer.encode_batch(
                list(remaining_cdi_words), add_special_tokens=False
            )
            successfully_tokenized = [
                (tokenized_word.tokens[0], tokenized_word.ids[0])
                for tokenized_word in tokenized_words
                if len(tokenized_word.ids) == 1
            ]
            tokenizer_aoa.update(
                {word: (id, i) for (word, id) in successfully_tokenized}
            )
            successfully_tokenized_words = {
                self.make_compatible_with_cdi_tokens(word)
                for (word, _) in successfully_tokenized
            }
            remaining_cdi_words = remaining_cdi_words.difference(
                successfully_tokenized_words
            )
        return (tokenizer_aoa, remaining_cdi_words)

    def make_compatible_with_cdi_tokens(self, s: str) -> str:
        if s[0] == "Ġ":
            return s[1:]
        return s

    def calculate(self):
        # TODO: account for CDI words that have not been tokenized as one unit
        tokenizer_aoa, remaining_cdi_words = self.get_aoas()

        aoa_comparisons = [
            [
                tokenizer_aoa[word][1],
                self.cdi_aoa[self.make_compatible_with_cdi_tokens(word)],
            ]
            for word in tokenizer_aoa.keys()
        ]
        print(f"AOAs: {aoa_comparisons}")
=======
            tokenized_words = tokenizer.encode_batch(list(remaining_cdi_words), add_special_tokens=False)
            successfully_tokenized = [(tokenized_word.tokens[0], tokenized_word.ids[0]) for tokenized_word in tokenized_words if len(tokenized_word.ids) == 1]
            tokenizer_aoa.update({word: (id, i) for (word, id) in successfully_tokenized})
            successfully_tokenized_words = {remove_tokenizer_formatting(word) for (word, _) in successfully_tokenized}
            remaining_cdi_words = remaining_cdi_words.difference(successfully_tokenized_words)
        return (tokenizer_aoa, remaining_cdi_words)

        
    def calculate(self):        
        # TODO: account for CDI words that have not been tokenized as one unit
        tokenizer_aoa, remaining_cdi_words = self.get_aoas()

        aoa_comparisons = [[tokenizer_aoa[word][1], self.cdi_aoa[remove_tokenizer_formatting(word)]] for word in tokenizer_aoa.keys()]
>>>>>>> 4997b450
        # TODO: Use other rank metric?
        (coeff, pval) = spearmanr(aoa_comparisons)
        print(coeff, pval)
        self.pval = pval
        return coeff


class TokenizerOverlap(MultiTokenizerMetric):
    """Degree of overlap between n tokenizers."""

    def __init__(self, tokenizers: list[AutoTokenizer]) -> None:
        super().__init__(tokenizers)

    def calculate(self):
        tokens = []
        for t in self.tokenizers:
            tokens.append(set(t.get_vocab().keys()))
        overlap = set.intersection(*tokens)
        total = set.union(*tokens)
        return len(overlap) * 1.0 / len(total)


class CorrespondenceWithWords(SingleTokenizerMetric):
<<<<<<< HEAD
    """How many tokens in the tokenizer correspond to an English word."""

    def __init__(self, tokenizer: AutoTokenizer, word_file: str) -> None:
        super().__init__(tokenizer)
        self.word_list = self.get_words_from_file(word_file)

    def get_words_from_file(self, word_file):
        words = []
        with open(word_file, "r") as f:
            words = [w.strip().lower() for w in f.readlines()]
        return set(words)

=======
    """How many tokens in the tokenizer correspond to an English word.
        Using words from https://github.com/dwyl/english-words/blob/master/words_alpha.txt"""
    def __init__(self, tokenizer: AutoTokenizer, word_file: str = WORDLIST_FILE) -> None:
        super().__init__(tokenizer)
        self.word_list = self.get_words_from_file(word_file)

    
>>>>>>> 4997b450
    def calculate(self) -> float:
        tokens = set(self.tokenizer.get_vocab().keys())
        overlap = self.word_list.intersection(tokens)
        return len(overlap) / len(tokens)


class CorrespondenceWithMorphemes(SingleTokenizerMetric):
    """How many tokens correspond with an English morpheme
<<<<<<< HEAD
    Using morphemes from this list?:
    https://education.ufl.edu/patterson/files/2020/05/Morphemes-and-Their-Meanings.pdf.
    """

    def __init__(self, tokenizer: AutoTokenizer) -> None:
        pass
=======
        Using morphemes from the SIGMORPHON Shared Task 2022 + word list."""
    def __init__(self, tokenizer: AutoTokenizer, morpheme_file: str = MORPHEME_FILE, word_file: str = WORDLIST_FILE) -> None:
        super().__init__(tokenizer)
        self.word_list = self.get_words_from_file(morpheme_file)
        self.word_list.update(self.get_words_from_file(word_file))
>>>>>>> 4997b450

    def calculate(self) -> float:
        tokens = set(self.tokenizer.get_vocab().keys())
        overlap = self.word_list.intersection(tokens)
        return len(overlap) / len(tokens)


class SplitsIntoMorphemes(SingleTokenizerMetric):
    """How different the tokenization of the dev split is from the gold split.
        count: how many words are split into the same number of morphemes as their gold split.
        distance: Levenshtein distance between the two tokenizations (e.g. token|iza|tion)"""
    def __init__(self, tokenizer: AutoTokenizer, 
                 sigmorphon_dev: str = SIGMORPHON_DEV_FILE, metric: str|None="count") -> None:
        super().__init__(tokenizer)
        self.words_and_morphs = self.get_morpheme_counts(sigmorphon_dev)
        self.metric = metric

    
    def calculate(self) -> float:
        words, gold_morphs = map(list, zip(*self.words_and_morphs))
        tokenized_words = self.tokenizer.encode_batch(list(words), add_special_tokens=False)
        if self.metric == "count":
            same_morphs = [len(x.ids) == len(y) for x,y in zip(tokenized_words, gold_morphs)]
            return sum(same_morphs) * 1.0 / len(words)
        if self.metric == "distance":
            gold_morph_strings = ["|".join(morphs) for morphs in gold_morphs]
            tokenized_strings = ["|".join(remove_tokenizer_formatting(x.tokens)) for x in tokenized_words]
            distances = [self.distance(tokenized, gold) for tokenized, gold in zip(tokenized_strings, gold_morph_strings)]
            return mean(distances)
        else:
            pass


    def distance(self, str1, str2) -> float:
        """Simple Levenshtein implementation.
        Taken from https://github.com/sigmorphon/2022SegmentationST/blob/main/evaluation/evaluate.py"""
        m = zeros([len(str2) + 1, len(str1) + 1], dtype=float)
        for x in range(1, len(str2) + 1):
            m[x, 0] = m[x - 1, 0] + 1
        for y in range(1, len(str1) + 1):
            m[0, y] = m[0, y - 1] + 1
        for x in range(1, len(str2) + 1):
            for y in range(1, len(str1) + 1):
                if str1[y-1] == str2[x-1]:
                    dg = 0
                else:
                    dg = 1
                m[x, y] = min(m[x - 1, y] + 1, m[x, y - 1] + 1, m[x - 1, y - 1] + dg)
        return m[len(str2), len(str1)]


    def get_morpheme_counts(self, sigmorphon_dev_file) -> list[(str, list[str])]:
        counts = []
        with open(sigmorphon_dev_file, 'r') as f:
            for line in f:
                word, morphs, _ = line.split("\t")
                counts.append((word.strip(), morphs.replace("@@","").split(" ")))
        return counts
    

class SplitsOnSpace(SingleTokenizerMetric):
    """Whether a tokenizer trained without spaces create tokenizations that coincide with word boundaries
    on a test set."""
    def __init__(self, tokenizer: AutoTokenizer, baseline: str="tokenized", test_file: str=TEST_FILE) -> None:
        super().__init__(tokenizer)
        self.test_sentences = self.read_text_file(test_file)
        self.normalizer = Sequence([NFD(), StripAccents(), Lowercase()])
        self.baseline = baseline
        self.pretokenizer = ByteLevel(add_prefix_space=False, use_regex=False)

    def calculate(self) -> float:
        def replace_bytes(str):
            str = str.replace("Ģĵ", "–")
            str = str.replace("â|ģ|Ħ", "⁄")
            str = str.replace("âĢ|ĭ", "")
            str = str.replace("âĢİ", "")
            str = str.replace("âĢ|Ń", "")
            str = str.replace("Ã¸", "ø")
            str = str.replace("âĢķ", "―")
            str = str.replace("Â|«", "«")    
            str = str.replace("ï¿½", "�")
            str = str.replace("Ģ²", "′")
            str = str.replace("ĢĻ", "’")
            str = str.replace("âĢ|ŀ", "„")
            str = str.replace("±", "ı")
            str = str.replace("ĢĶ", "—")
            str = str.replace("Ģľ", "“")
            str = str.replace("ß", "z-")
            str = str.replace("Ł", "ß")
            str = str.replace("Ģŀ", "„")
            str = str.replace("ĢĿ", "”")
            str = str.replace("Ã¦", "æ")
            str = str.replace("Ê|»", "ʻ")
            str = str.replace("Ģĺ", "‘")
            str = str.replace("Ī", "−1")
            str = str.replace("Å|ĵ", "œ")
            str = str.replace("Ģĺ", "‘")
            str = str.replace("−1|Ĵ", "−")
            str = str.replace("â–","–")
            str = str.replace("â′","′")
            str = str.replace("â′","′")
            str = str.replace("Â°","°")
            str = str.replace("â’","’")
            str = str.replace("Ä|ı","ı")
            str = str.replace("Äı","ı")
            str = str.replace("â“","“")
            str = str.replace("Ã|ß","ß")
            str = str.replace("Ãß","ß")
            str = str.replace("â—","—")
            str = str.replace("Â£","£")
            str = str.replace("â“","“")
            str = str.replace("Â|ı","±")
            str = str.replace("Âı","±")
            str = str.replace("Ê|¿","ʿ")
            str = str.replace("Ê¿","ʿ")
            str = str.replace("â”","”")
            str = str.replace("â|−","−")
            str = str.replace("â‘","‘")
            str = str.replace("Ë|Ĳ","ː")
            str = str.replace("Ç|ĥ","ǃ")
            str = str.replace("Ã|Ĺ","×")
            str = str.replace("Ä|§","ħ")
            str = str.replace("âĻ|¯","♯")
            str = str.replace("Â|¥","¥")
            str = str.replace("Â|·","·")
            str = str.replace("â|Ĥ|¬","€")
            str = str.replace("Ã|¾","þ")
            str = str.replace("Ä|ĳ","đ")
            str = str.replace("Ä|ĳ","")
            str = str.replace("Ã|°","ð")
            str = str.replace("âĢ|ļ","‚")
            str = str.replace("ÅĤ","ł")
            str = str.replace("−1|ĥ","∃")
            str = str.replace("−1|Ģ","∀")
            str = str.replace("Â|§","§")
            str = str.replace("ã|Ģ|ģ","、")
            str = str.replace("â|ĭ|¯","⋯")
            str = str.replace("â|Ĭ|Ĩ","⊆")
            str = str.replace("âĢ|ł","†")
            str = str.replace("|É|Ľ|","ɛ")
            str = str.replace("Â|»","»")
            str = str.replace("â|Ĥ|¤","₤")
            str = str.replace("Â|®","®")
            str = str.replace("−1|ŀ","∞")
            str = str.replace("É|Ļ","ə")
            str = str.replace("Â|Ń","")
            str = str.replace("Ã|·","÷")
            str = str.replace("âĢ|Ĳ","‐")
            str = str.replace("âĢ¢","•")
            str = str.replace("|âĢ|¬|","")
            str = str.replace("à|¥","।")
            str = str.replace("ã|ĥ","ー")
            str = str.replace("ã|ĥ","・")
            str = str.replace("|âĢ|¬|","")

            return str

        spaces_kept = 0
        total_spaces = 0
        for line in self.test_sentences:
            tokenized_line = remove_tokenizer_formatting(self.tokenizer.encode(line, add_special_tokens=False).tokens)
            tokenized = "|".join(tokenized_line).strip()
            tokenized = replace_bytes(tokenized)
            space_split = re.sub(r"\s+", '|', self.normalizer.normalize_str(line)).strip()
            if self.baseline == "gold":
                kept, total = self.check_spaces(tokenized, space_split)
            elif self.baseline == "tokenized":
                kept, total = self.check_spaces(space_split, tokenized)
            spaces_kept += kept
            total_spaces += total
        return spaces_kept * 1.0 / total_spaces

    def read_text_file(self, text_file):
        with open(text_file, 'r') as f:
            lines = f.readlines()
            return [line.strip() for line in lines]

    def check_spaces(self, test: str, baseline: str) -> list[int, int]:
        i = 0
        j = 0
        kept = 0
        total = 0
        while i < len(baseline) and j < len(test):
            if baseline[i] == "|":
                total +=1
                i += 1
                if test[j] == "|":
                    kept += 1 
                    j += 1
            elif baseline[i] == test[j]:
                i += 1
                j += 1
            elif test[j] == "|":
                j += 1
            elif baseline[i] == "":
                i += 1
            else:
                # TODO: Currently we just break if the BPE decoding is too weird. Fix if possible.
                print(baseline[:i])
                print(test[:j])
                break
        return [kept, total]<|MERGE_RESOLUTION|>--- conflicted
+++ resolved
@@ -1,19 +1,11 @@
 """Metrics for tokenizers."""
 
 from abc import ABC, abstractmethod
-<<<<<<< HEAD
-from statistics import median
-
-import pandas as pd
-import regex as re
-from numpy import isnan
-=======
 from numpy import isnan, zeros
 import pandas as pd
 import regex as re
 from statistics import mean, median
 import pyrootutils
->>>>>>> 4997b450
 from scipy.stats import spearmanr
 from transformers import AutoTokenizer
 from tokenizers.normalizers import Sequence, NFD, StripAccents, Lowercase
@@ -89,15 +81,8 @@
 
 class AlignmentWithCDI(MultiTokenizerMetric):
     """Given n tokenizers representing increasing subsets, calculate
-<<<<<<< HEAD
-    how aligned whole-word token acquisition is to human CDI rates.
-    """
-
-    def __init__(self, tokenizers: list[AutoTokenizer], cdi_csv_file: str) -> None:
-=======
     how aligned whole-word token acquisition is to human CDI rates. """
     def __init__(self, tokenizers: list[AutoTokenizer], cdi_csv_file: str = AOA_FIT_FILE) -> None:
->>>>>>> 4997b450
         super().__init__(tokenizers)
         self.cdi_aoa = self.format_cdi_file(cdi_csv_file)
 
@@ -126,45 +111,45 @@
         tokenizer_aoa = {}
         remaining_cdi_words = set(self.cdi_aoa.keys())
         for i, tokenizer in enumerate(self.tokenizers):
-<<<<<<< HEAD
-            tokenized_words = tokenizer.encode_batch(
-                list(remaining_cdi_words), add_special_tokens=False
-            )
-            successfully_tokenized = [
-                (tokenized_word.tokens[0], tokenized_word.ids[0])
-                for tokenized_word in tokenized_words
-                if len(tokenized_word.ids) == 1
-            ]
-            tokenizer_aoa.update(
-                {word: (id, i) for (word, id) in successfully_tokenized}
-            )
-            successfully_tokenized_words = {
-                self.make_compatible_with_cdi_tokens(word)
-                for (word, _) in successfully_tokenized
-            }
-            remaining_cdi_words = remaining_cdi_words.difference(
-                successfully_tokenized_words
-            )
-        return (tokenizer_aoa, remaining_cdi_words)
-
-    def make_compatible_with_cdi_tokens(self, s: str) -> str:
-        if s[0] == "Ġ":
-            return s[1:]
-        return s
-
-    def calculate(self):
-        # TODO: account for CDI words that have not been tokenized as one unit
-        tokenizer_aoa, remaining_cdi_words = self.get_aoas()
-
-        aoa_comparisons = [
-            [
-                tokenizer_aoa[word][1],
-                self.cdi_aoa[self.make_compatible_with_cdi_tokens(word)],
-            ]
-            for word in tokenizer_aoa.keys()
-        ]
-        print(f"AOAs: {aoa_comparisons}")
-=======
+# <<<<<<< fixes
+#             tokenized_words = tokenizer.encode_batch(
+#                 list(remaining_cdi_words), add_special_tokens=False
+#             )
+#             successfully_tokenized = [
+#                 (tokenized_word.tokens[0], tokenized_word.ids[0])
+#                 for tokenized_word in tokenized_words
+#                 if len(tokenized_word.ids) == 1
+#             ]
+#             tokenizer_aoa.update(
+#                 {word: (id, i) for (word, id) in successfully_tokenized}
+#             )
+#             successfully_tokenized_words = {
+#                 self.make_compatible_with_cdi_tokens(word)
+#                 for (word, _) in successfully_tokenized
+#             }
+#             remaining_cdi_words = remaining_cdi_words.difference(
+#                 successfully_tokenized_words
+#             )
+#         return (tokenizer_aoa, remaining_cdi_words)
+
+#     def make_compatible_with_cdi_tokens(self, s: str) -> str:
+#         if s[0] == "Ġ":
+#             return s[1:]
+#         return s
+
+#     def calculate(self):
+#         # TODO: account for CDI words that have not been tokenized as one unit
+#         tokenizer_aoa, remaining_cdi_words = self.get_aoas()
+
+#         aoa_comparisons = [
+#             [
+#                 tokenizer_aoa[word][1],
+#                 self.cdi_aoa[self.make_compatible_with_cdi_tokens(word)],
+#             ]
+#             for word in tokenizer_aoa.keys()
+#         ]
+#         print(f"AOAs: {aoa_comparisons}")
+# =======
             tokenized_words = tokenizer.encode_batch(list(remaining_cdi_words), add_special_tokens=False)
             successfully_tokenized = [(tokenized_word.tokens[0], tokenized_word.ids[0]) for tokenized_word in tokenized_words if len(tokenized_word.ids) == 1]
             tokenizer_aoa.update({word: (id, i) for (word, id) in successfully_tokenized})
@@ -178,7 +163,7 @@
         tokenizer_aoa, remaining_cdi_words = self.get_aoas()
 
         aoa_comparisons = [[tokenizer_aoa[word][1], self.cdi_aoa[remove_tokenizer_formatting(word)]] for word in tokenizer_aoa.keys()]
->>>>>>> 4997b450
+# >>>>>>> main
         # TODO: Use other rank metric?
         (coeff, pval) = spearmanr(aoa_comparisons)
         print(coeff, pval)
@@ -202,10 +187,9 @@
 
 
 class CorrespondenceWithWords(SingleTokenizerMetric):
-<<<<<<< HEAD
-    """How many tokens in the tokenizer correspond to an English word."""
-
-    def __init__(self, tokenizer: AutoTokenizer, word_file: str) -> None:
+    """How many tokens in the tokenizer correspond to an English word.
+        Using words from https://github.com/dwyl/english-words/blob/master/words_alpha.txt"""
+    def __init__(self, tokenizer: AutoTokenizer, word_file: str = WORDLIST_FILE) -> None:
         super().__init__(tokenizer)
         self.word_list = self.get_words_from_file(word_file)
 
@@ -215,15 +199,6 @@
             words = [w.strip().lower() for w in f.readlines()]
         return set(words)
 
-=======
-    """How many tokens in the tokenizer correspond to an English word.
-        Using words from https://github.com/dwyl/english-words/blob/master/words_alpha.txt"""
-    def __init__(self, tokenizer: AutoTokenizer, word_file: str = WORDLIST_FILE) -> None:
-        super().__init__(tokenizer)
-        self.word_list = self.get_words_from_file(word_file)
-
-    
->>>>>>> 4997b450
     def calculate(self) -> float:
         tokens = set(self.tokenizer.get_vocab().keys())
         overlap = self.word_list.intersection(tokens)
@@ -232,20 +207,11 @@
 
 class CorrespondenceWithMorphemes(SingleTokenizerMetric):
     """How many tokens correspond with an English morpheme
-<<<<<<< HEAD
-    Using morphemes from this list?:
-    https://education.ufl.edu/patterson/files/2020/05/Morphemes-and-Their-Meanings.pdf.
-    """
-
-    def __init__(self, tokenizer: AutoTokenizer) -> None:
-        pass
-=======
         Using morphemes from the SIGMORPHON Shared Task 2022 + word list."""
     def __init__(self, tokenizer: AutoTokenizer, morpheme_file: str = MORPHEME_FILE, word_file: str = WORDLIST_FILE) -> None:
         super().__init__(tokenizer)
         self.word_list = self.get_words_from_file(morpheme_file)
         self.word_list.update(self.get_words_from_file(word_file))
->>>>>>> 4997b450
 
     def calculate(self) -> float:
         tokens = set(self.tokenizer.get_vocab().keys())
